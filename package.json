--- conflicted
+++ resolved
@@ -50,7 +50,6 @@
     "glob": "^7.1.7",
     "json-stable-stringify": "^1.0.1",
     "json5": "^2.2.0",
-<<<<<<< HEAD
     "typescript": "~4.4.3"
   },
   "devDependencies": {
@@ -68,25 +67,6 @@
     "ajv": "^8.6.3",
     "ajv-formats": "^2.1.1",
     "auto": "^10.32.0",
-=======
-    "typescript": "~4.3.4"
-  },
-  "devDependencies": {
-    "@auto-it/conventional-commits": "^10.29.3",
-    "@auto-it/first-time-contributor": "^10.29.3",
-    "@babel/core": "^7.14.6",
-    "@babel/preset-env": "^7.14.7",
-    "@babel/preset-typescript": "^7.14.5",
-    "@types/glob": "^7.1.3",
-    "@types/jest": "^26.0.23",
-    "@types/json-stable-stringify": "^1.0.32",
-    "@types/node": "^16.0.0",
-    "@typescript-eslint/eslint-plugin": "^4.28.1",
-    "@typescript-eslint/parser": "^4.28.1",
-    "ajv": "^8.6.0",
-    "ajv-formats": "^2.1.0",
-    "auto": "^10.29.3",
->>>>>>> 22bc8e04
     "chai": "^4.3.4",
     "cross-env": "^7.0.3",
     "eslint": "^7.32.0",
@@ -94,13 +74,8 @@
     "eslint-plugin-prettier": "^4.0.0",
     "jest": "^27.2.0",
     "jest-junit": "^12.2.0",
-<<<<<<< HEAD
     "prettier": "^2.4.1",
     "ts-node": "^10.2.1",
-=======
-    "prettier": "^2.3.2",
-    "ts-node": "^10.0.0",
->>>>>>> 22bc8e04
     "vega": "^5.20.2",
     "vega-lite": "^5.1.1"
   },
